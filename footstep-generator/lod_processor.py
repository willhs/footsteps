#!/usr/bin/env python3
"""
Level-of-Detail (LOD) processing logic for HYDE human settlement data.
Implements hierarchical spatial aggregation for performance optimization.
"""

import numpy as np
import pandas as pd
from typing import Dict, List, Optional
from landmask import is_land
from models import (
    LODLevel,
    Coordinates,
    HumanSettlement,
    AggregatedSettlement,
    LODConfiguration,
    ProcessingStatistics,
    SettlementContinuityConfig,
)
from settlement_registry import SettlementRegistry


class LODProcessor:
    """Processes human settlement data into hierarchical Level-of-Detail datasets."""

    def __init__(
        self,
        config: Optional[LODConfiguration] = None,
        continuity_config: Optional[SettlementContinuityConfig] = None,
    ):
        """Initialize LOD processor with configuration."""
        self.config = config or LODConfiguration()
        self.continuity_config = continuity_config or SettlementContinuityConfig()
        self.settlement_registry = (
            SettlementRegistry() if self.continuity_config.enable_continuity else None
        )

    def create_hierarchical_lods(
        self, settlements: List[HumanSettlement]
    ) -> Dict[LODLevel, List[AggregatedSettlement]]:
        """
        Create hierarchical Level-of-Detail datasets using Pydantic models.
        Aggregates population data into progressively larger grid cells.

        Args:
            settlements: List of individual settlements from HYDE data

        Returns:
            Dictionary mapping LOD levels to aggregated settlements
        """
        if not settlements:
            return {level: [] for level in LODLevel}

        # Extract year from first settlement (all should be same year)
        year = settlements[0].year

        lod_results = {}
<<<<<<< HEAD
        
        # Highest detail (DETAILED): Use original settlements
=======

        # LOD 3 (DETAILED): Use original settlements
>>>>>>> 2faf283f
        lod_results[LODLevel.DETAILED] = [
            AggregatedSettlement(
                coordinates=settlement.coordinates,
                total_population=settlement.population,
                year=settlement.year,
                lod_level=LODLevel.DETAILED,
                grid_size_degrees=settlement.source_resolution,
                source_dot_count=1,
                average_density=settlement.population
                / (
                    (settlement.source_resolution * 111.32) ** 2
                ),  # Rough km² conversion
            )
            for settlement in settlements
        ]
<<<<<<< HEAD
        
        # Define grid sizes for aggregated LOD levels
=======

        # Define grid sizes for each LOD level
>>>>>>> 2faf283f
        grid_configs = {
            LODLevel.REGIONAL: self.config.regional_grid_size,
<<<<<<< HEAD
            LODLevel.SUBREGIONAL: self.config.subregional_grid_size,
            LODLevel.LOCAL: self.config.local_grid_size
=======
            LODLevel.LOCAL: self.config.local_grid_size,
>>>>>>> 2faf283f
        }

        # Convert settlement data to NumPy arrays for vector operations
        lons = np.array([s.coordinates.longitude for s in settlements])
        lats = np.array([s.coordinates.latitude for s in settlements])
        populations = np.array([s.population for s in settlements])

        for lod_level, grid_size in grid_configs.items():
            print(f"    Creating {lod_level.name} LOD (grid: {grid_size}°)...")

            # Compute grid indices via vector operations
            x_idx = np.round(lons / grid_size).astype(int)
            y_idx = np.round(lats / grid_size).astype(int)

            # Aggregate populations and counts using pandas grouping
            df = pd.DataFrame(
                {
                    "x_idx": x_idx,
                    "y_idx": y_idx,
                    "population": populations,
                }
            )
            grouped = (
                df.groupby(["x_idx", "y_idx"], sort=False)
                .agg(
                    total_population=("population", "sum"),
                    source_dots=("population", "size"),
                )
                .reset_index()
            )

            aggregated_settlements: List[AggregatedSettlement] = []
            cell_area_km2 = (grid_size * 111.32) ** 2  # Rough conversion to km²

            for row in grouped.itertuples(index=False):
                grid_x = row.x_idx * grid_size
                grid_y = row.y_idx * grid_size
                avg_density = row.total_population / cell_area_km2
                try:
                    aggregated = AggregatedSettlement(
                        coordinates=Coordinates(longitude=grid_x, latitude=grid_y),
                        total_population=row.total_population,
                        year=year,
                        lod_level=lod_level,
                        grid_size_degrees=grid_size,
                        source_dot_count=row.source_dots,
                        average_density=avg_density,
                    )
                    aggregated_settlements.append(aggregated)
                except Exception as e:
                    print(f"      Warning: Skipping invalid aggregated settlement: {e}")
                    continue

            lod_results[lod_level] = aggregated_settlements
            print(
                f"      → {len(aggregated_settlements)} aggregated settlements (from {len(settlements)} original)"
            )

        # Validate population conservation
        self._validate_population_conservation(settlements, lod_results)

        return lod_results

    def create_density_aware_dots(
        self,
        cell_population: float,
        lat: float,
        lon: float,
        cellsize: float,
        people_per_dot: int,
    ) -> List[tuple]:
        """
        Create dots for a cell using density-aware strategy with deterministic positioning.

        Args:
            cell_population: Total population in the cell
            lat, lon: Center coordinates of the cell
            cellsize: Size of the cell in degrees
            people_per_dot: Standard number of people per dot

        Returns:
            List of (lat, lon, population) tuples for each dot to create
        """
        dots = []

        # Apply minimum population threshold - scale with dot size for sparse eras
        # Use half the dot size as cutoff, but never below 5 people
        min_pop_cutoff = max(people_per_dot / 2, 5)
        if cell_population < min_pop_cutoff:
            return dots

        # Determine settlement type based on population
        if cell_population < self.continuity_config.rural_to_town_threshold:
            settlement_type = "rural"
        elif cell_population < self.continuity_config.town_to_city_threshold:
            settlement_type = "town"
        else:
            settlement_type = "city"

        # Use deterministic positioning if continuity is enabled
        if self.settlement_registry is not None:
            return self._create_deterministic_dots(
                cell_population, lat, lon, cellsize, people_per_dot, settlement_type
            )
        else:
            # Fallback to original random positioning for backward compatibility
            return self._create_random_dots(
                cell_population, lat, lon, cellsize, people_per_dot, settlement_type
            )

    def _create_deterministic_dots(
        self,
        cell_population: float,
        lat: float,
        lon: float,
        cellsize: float,
        people_per_dot: int,
        settlement_type: str,
    ) -> List[tuple]:
        """Create dots using deterministic positioning for settlement continuity."""
        # Calculate number of dots needed
        if settlement_type == "rural":
            num_dots = max(1, int(cell_population / people_per_dot))
        elif settlement_type == "town":
            effective_people_per_dot = people_per_dot * 5  # 5× more people per dot
            num_dots = max(1, min(5, int(cell_population / effective_people_per_dot)))
        else:  # city
            effective_people_per_dot = people_per_dot * 20  # 20× more people per dot
            num_dots = max(1, min(3, int(cell_population / effective_people_per_dot)))

        population_per_dot = cell_population / num_dots

        # Get deterministic positions from registry
        positions = self.settlement_registry.get_deterministic_positions(
            lat, lon, cellsize, num_dots, settlement_type
        )

        # Convert positions to dots
        dots = []
        for position in positions:
            dots.append(
                (
                    position.coordinates.latitude,
                    position.coordinates.longitude,
                    population_per_dot,
                )
            )

        return dots

    def _create_random_dots(
        self,
        cell_population: float,
        lat: float,
        lon: float,
        cellsize: float,
        people_per_dot: int,
        settlement_type: str,
    ) -> List[tuple]:
        """Create dots using original random positioning (fallback)."""
        dots = []

        # Density-aware strategy based on population concentration
        if settlement_type == "rural":
            # Rural areas: Standard approach with random placement
            num_dots = max(1, int(cell_population / people_per_dot))
            population_per_dot = (
                cell_population / num_dots
            )  # Use actual population, not fixed amount

            for _ in range(num_dots):
                attempts = 0
                while True:
                    dot_lat = lat + np.random.uniform(-cellsize / 2, cellsize / 2)
                    dot_lon = lon + np.random.uniform(-cellsize / 2, cellsize / 2)
                    if is_land(dot_lat, dot_lon) or attempts >= 10:
                        break
                    attempts += 1
                dots.append((dot_lat, dot_lon, population_per_dot))

        elif settlement_type == "town":
            # Towns: Systematic grid distribution to avoid overlap
            # Increase aggregation factor to create "super-dots" in towns
            effective_people_per_dot = (
                people_per_dot * 5
            )  # 5× more people represented per dot
            num_dots = max(
                1, min(5, int(cell_population / effective_people_per_dot))
            )  # Max 5 dots
            population_per_dot = cell_population / num_dots  # Use actual population

            grid_size = int(np.ceil(np.sqrt(num_dots)))
            grid_step = cellsize / (grid_size + 1)  # Add padding

            dot_idx = 0
            for i in range(grid_size):
                for j in range(grid_size):
                    if dot_idx >= num_dots:
                        break

                    # Grid position with slight randomization
                    offset_lat = (i - grid_size / 2 + 0.5) * grid_step
                    offset_lon = (j - grid_size / 2 + 0.5) * grid_step

                    # Add small random offset to avoid perfect grid
                    attempts = 0
                    while True:
                        pert_lat = np.random.uniform(-grid_step / 4, grid_step / 4)
                        pert_lon = np.random.uniform(-grid_step / 4, grid_step / 4)
                        dot_lat = lat + offset_lat + pert_lat
                        dot_lon = lon + offset_lon + pert_lon
                        if is_land(dot_lat, dot_lon) or attempts >= 10:
                            break
                        attempts += 1
                    dots.append((dot_lat, dot_lon, population_per_dot))
                    dot_idx += 1

        else:  # city
            # Cities: Few large representative dots to avoid visual clutter
            # Cities: aggregate even more aggressively
            effective_people_per_dot = people_per_dot * 20  # 20× more people per dot
            num_dots = max(
                1, min(3, int(cell_population / effective_people_per_dot))
            )  # Max 3 dots
            population_per_dot = cell_population / num_dots  # Use actual population

            # Use fixed positions within cell to ensure consistency
            positions = [
                (0, 0),  # Center
                (-0.25, -0.25),
                (0.25, -0.25),  # Lower corners
                (-0.25, 0.25),
                (0.25, 0.25),  # Upper corners
            ]

            for i in range(num_dots):
                offset_lat, offset_lon = positions[i]
                dot_lat = lat + offset_lat * cellsize
                dot_lon = lon + offset_lon * cellsize
                if not is_land(dot_lat, dot_lon):
                    attempts = 0
                    while True:
                        dot_lat = lat + np.random.uniform(-cellsize / 2, cellsize / 2)
                        dot_lon = lon + np.random.uniform(-cellsize / 2, cellsize / 2)
                        if is_land(dot_lat, dot_lon) or attempts >= 10:
                            break
                        attempts += 1
                dots.append((dot_lat, dot_lon, population_per_dot))

        return dots

    def validate_settlement_data(
        self, settlements: List[HumanSettlement]
    ) -> ProcessingStatistics:
        """
        Validate settlement data and return processing statistics.

        Args:
            settlements: List of settlements to validate

        Returns:
            Processing statistics with validation results
        """
        stats = ProcessingStatistics()
        stats.total_cells_processed = len(settlements)

        valid_settlements = []
        coordinate_errors = 0

        for settlement in settlements:
            try:
                # Validate coordinates
                coords = settlement.coordinates
                if not (
                    -180 <= coords.longitude <= 180 and -90 <= coords.latitude <= 90
                ):
                    coordinate_errors += 1
                    continue

                # Validate population
                if settlement.population <= 0:
                    continue

                valid_settlements.append(settlement)
                stats.total_population += settlement.population

            except Exception:
                coordinate_errors += 1
                continue

        stats.valid_cells_found = len(valid_settlements)
        stats.coordinate_validation_errors = coordinate_errors
        stats.dots_created = len(valid_settlements)

        return stats

    def get_lod_level_for_zoom(self, zoom_level: float) -> LODLevel:
        """
        Determine appropriate LOD level based on zoom level.

        Args:
            zoom_level: Current map zoom level

        Returns:
            Appropriate LOD level for the zoom
        """
        # 4-level mapping: 0=Regional, 1=Subregional, 2=Local, 3=Detailed
        if zoom_level < 4:
            return LODLevel.REGIONAL
        elif zoom_level < 5:
            return LODLevel.SUBREGIONAL
        elif zoom_level < 6:
            return LODLevel.LOCAL
        else:
            return LODLevel.DETAILED

    def _validate_population_conservation(
        self,
        original_settlements: List[HumanSettlement],
        lod_results: Dict[LODLevel, List[AggregatedSettlement]],
    ):
        """
        Validate that LOD aggregation preserves total population.
        Raises ValueError if significant population loss is detected.
        """
        if not original_settlements:
            return

        original_total = sum(s.population for s in original_settlements)

        print(f"    Population Conservation Validation:")
        print(f"      Original total: {original_total:.0f} people")

        for lod_level, aggregated in lod_results.items():
            lod_total = sum(s.total_population for s in aggregated)
            conservation_ratio = (
                lod_total / original_total if original_total > 0 else 1.0
            )

            print(
                f"      {lod_level.name}: {lod_total:.0f} people "
                f"({conservation_ratio:.1%} conserved, {len(aggregated)} dots)"
            )

            # Require 99%+ population conservation (allow for tiny floating point errors)
            if conservation_ratio < 0.99:
                raise ValueError(
                    f"LOD {lod_level.name} lost {(1-conservation_ratio):.1%} of population! "
                    f"({lod_total:.0f} vs {original_total:.0f})"
                )

        print(f"      ✅ Population conservation validated")

    def estimate_performance_impact(
        self, settlements: List[HumanSettlement], target_lod: LODLevel
    ) -> Dict[str, float]:
        """
        Estimate performance impact of using a specific LOD level.

        Args:
            settlements: Original settlement data
            target_lod: Target LOD level

        Returns:
            Dictionary with performance estimates
        """
        original_count = len(settlements)

        # Create LOD data to get actual counts
        lod_data = self.create_hierarchical_lods(settlements)
        target_count = len(lod_data.get(target_lod, []))

        reduction_ratio = target_count / original_count if original_count > 0 else 0
        estimated_render_speedup = 1.0 / reduction_ratio if reduction_ratio > 0 else 1.0

        return {
            "original_dot_count": original_count,
            "lod_dot_count": target_count,
            "reduction_ratio": reduction_ratio,
            "estimated_speedup": min(estimated_render_speedup, 10.0),  # Cap at 10x
            "memory_reduction_mb": (original_count - target_count)
            * 0.1,  # Rough estimate
        }<|MERGE_RESOLUTION|>--- conflicted
+++ resolved
@@ -55,13 +55,8 @@
         year = settlements[0].year
 
         lod_results = {}
-<<<<<<< HEAD
         
-        # Highest detail (DETAILED): Use original settlements
-=======
-
         # LOD 3 (DETAILED): Use original settlements
->>>>>>> 2faf283f
         lod_results[LODLevel.DETAILED] = [
             AggregatedSettlement(
                 coordinates=settlement.coordinates,
@@ -77,21 +72,12 @@
             )
             for settlement in settlements
         ]
-<<<<<<< HEAD
         
-        # Define grid sizes for aggregated LOD levels
-=======
-
         # Define grid sizes for each LOD level
->>>>>>> 2faf283f
         grid_configs = {
             LODLevel.REGIONAL: self.config.regional_grid_size,
-<<<<<<< HEAD
             LODLevel.SUBREGIONAL: self.config.subregional_grid_size,
             LODLevel.LOCAL: self.config.local_grid_size
-=======
-            LODLevel.LOCAL: self.config.local_grid_size,
->>>>>>> 2faf283f
         }
 
         # Convert settlement data to NumPy arrays for vector operations
