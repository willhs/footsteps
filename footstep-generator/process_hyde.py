#!/usr/bin/env python3
"""
Process HYDE 3.3 population density data into heat-map polygons for vector tiles.
Converts ASCII grid files (.asc) to GeoJSON polygons with population density values.
"""

import os
import pathlib
import numpy as np
import geopandas as gpd
from shapely.geometry import Point
import json
import gzip
from typing import List, Dict, Optional
from pyproj import Geod

# Import our modular components
from models import (
    LODLevel,
    Coordinates,
    HumanSettlement,
    AggregatedSettlement,
    LODConfiguration,
    ProcessingResult,
    HYDEDataFile,
    GridMetadata,
    ProcessingStatistics,
    SettlementContinuityConfig,
)
from lod_processor import LODProcessor

# Models and processors are now imported from separate modules

# Geodetic calculator for accurate area calculations
geod = Geod(ellps="WGS84")

# HYDE 3.5 available years - Complete deep history dataset
TARGET_YEARS = [
    # Deep Prehistory - Every millennium
    -10000,
    -9000,
    -8000,
    -7000,
    -6000,
    -5000,
    -4000,
    -3000,
    -2000,
    -1000,
    # Classical Period - Complete coverage every century
    0,
    100,
    200,
    300,
    400,
    500,
    600,
    700,
    800,
    900,
    # Medieval Period
    1000,
    1100,
    1200,
    1300,
    1400,
    1500,
]

# Density-aware dot creation is now handled by LODProcessor

# Hierarchical LOD creation is now handled by LODProcessor


def ascii_grid_to_dots(
    asc_file: str, year: int, people_per_dot: int = 100
) -> gpd.GeoDataFrame:
    """
    Convert a HYDE ASC file to human dots for consistent processing.

    Args:
        asc_file: Path to HYDE ASC file (e.g., popd_1850AD.asc)
        year: Year for this data
        people_per_dot: Number of people each dot represents

    Returns:
        GeoDataFrame with point features (human dots)
    """
    print(f"  Processing year {year}...")

    try:
        # Read ASC file directly for consistent processing
        print(f"    Reading ASCII grid {os.path.basename(asc_file)}")
        with open(asc_file, "r", encoding="utf-8") as f_asc:
            content = f_asc.read()
        # Split into lines for header + data parsing
        lines = content.strip().split("\n")

        # ----- Parse header (first 6 lines) -----
        header = {}
        for i in range(6):  # Standard ASCII grid header lines
            line = lines[i].strip()
            key, value = line.split()
            header[key.lower()] = float(value) if "." in value else int(value)

        # Extract grid parameters
        ncols = int(header["ncols"])
        nrows = int(header["nrows"])
        xllcorner = header["xllcorner"]
        yllcorner = header["yllcorner"]
        cellsize = header["cellsize"]
        nodata_value = header.get("nodata_value", -9999)

        print(f"    Grid: {ncols}x{nrows}, cellsize: {cellsize}°")

        # Parse data efficiently using NumPy
        import io

        data_str = "\n".join(lines[6:])
        data = np.loadtxt(io.StringIO(data_str), dtype=float)
        if data.shape != (nrows, ncols):
            print(
                f"    WARNING: Parsed grid shape {data.shape} != expected ({nrows}, {ncols})"
            )

        # Replace nodata with NaN
        data[data == nodata_value] = np.nan

        # Create coordinate arrays
        # Longitude runs from west to east (xllcorner to xllcorner + ncols*cellsize)
        lons = np.linspace(
            xllcorner + cellsize / 2,
            xllcorner + (ncols - 1) * cellsize + cellsize / 2,
            ncols,
        )

        # Latitude: HYDE uses bottom-left origin (yllcorner = -90)
        # Row 0 is the SOUTHERNMOST row, not the northernmost row
        # So we need to go from south to north (bottom to top of the grid)
        lats = np.linspace(
            yllcorner + cellsize / 2,
            yllcorner + (nrows - 1) * cellsize + cellsize / 2,
            nrows,
        )

        # Add coordinate debugging
        print(
            f"    Coordinate bounds: lon [{lons[0]:.2f}, {lons[-1]:.2f}], lat [{lats[0]:.2f}, {lats[-1]:.2f}]"
        )
        print(
            f"    Grid info: {ncols}x{nrows}, origin=({xllcorner}, {yllcorner}), cellsize={cellsize}"
        )
        print(f"    Expected global bounds: lon [-180, 180], lat [-90, 90]")

        # Find cells with population data
        valid_mask = ~np.isnan(data) & (data > 0)
        valid_indices = np.where(valid_mask)

        print(f"    Found {len(valid_indices[0])} cells with population data")

        # Process all populated cells (no sampling)
        valid_i = valid_indices[0]
        valid_j = valid_indices[1]

        dots = []
        dot_populations = []
        total_people = 0

        # Create LOD processor instance once for reuse across all cells
        # Enable settlement continuity by default for better visual continuity
        continuity_config = SettlementContinuityConfig(enable_continuity=True)
        lod_processor = LODProcessor(continuity_config=continuity_config)

        for idx in range(len(valid_i)):
            i, j = valid_i[idx], valid_j[idx]
            density = data[i, j]  # people per km²

            # HYDE ASCII grids list data rows from north (top) to south (bottom).
            # Therefore row index `i` (0-based from the file) refers to latitude
            #   lat = yllcorner + (nrows - i - 0.5) * cellsize
            # which flips the y-axis correctly. This prevents vertically mirrored
            # or "up-side-down" placement on the map.
            lat = yllcorner + (nrows - i - 0.5) * cellsize
            lon = lons[j]

            # Skip Arctic and Antarctic regions where human populations would be minimal/impossible
            if lat > 70 or lat < -60:  # Exclude extreme latitudes
                continue

            # Apply density threshold to filter noise in HYDE data
            if density < 0.01:  # Less than 0.01 people per km² is likely noise
                continue

            # Calculate total population in this cell using geodesic area
            lon_w = lon - cellsize / 2
            lon_e = lon + cellsize / 2
            lat_s = lat - cellsize / 2
            lat_n = lat + cellsize / 2
            cell_area_m2, _ = geod.polygon_area_perimeter(
                [lon_w, lon_e, lon_e, lon_w], [lat_s, lat_s, lat_n, lat_n]
            )
            cell_area_km2 = abs(cell_area_m2) / 1_000_000
            cell_population = density * cell_area_km2

            # Apply maximum population cap per cell to prevent unrealistic concentrations
            # Even modern megacities rarely exceed 100k people per km² average
            max_reasonable_population = cell_area_km2 * 50000  # 50k people per km² max
            if cell_population > max_reasonable_population:
                cell_population = max_reasonable_population

            total_people += cell_population

            # Density-aware dot creation to handle high-concentration areas
            dots_created = lod_processor.create_density_aware_dots(
                cell_population, lat, lon, cellsize, people_per_dot
            )

            for dot_info in dots_created:
                dot_lat, dot_lon, dot_population = dot_info

                # Validate coordinates are within reasonable bounds
                if not (-180 <= dot_lon <= 180 and -90 <= dot_lat <= 90):
                    print(
                        f"    WARNING: Invalid coordinates: ({dot_lon:.2f}, {dot_lat:.2f}) from cell ({i}, {j})"
                    )
                    continue

                # Create point geometry
                point = Point(dot_lon, dot_lat)

                dots.append(point)
                dot_populations.append(dot_population)

        # Create GeoDataFrame
        if dots:
            gdf = gpd.GeoDataFrame(
                {
                    "population": dot_populations,
                    "year": year,
                    "type": "settlement",
                    "geometry": dots,
                },
                crs="EPSG:4326",
            )

            # Add geographic validation by showing sample coordinates
            if len(gdf) > 0:
                sample_coords = [
                    (p.x, p.y) for p in gdf.geometry.iloc[: min(5, len(gdf))]
                ]
                print(f"    Sample coordinates: {sample_coords}")

                # Check for major regions (approximate bounding boxes)
                usa_count = len(
                    gdf[
                        (gdf.geometry.x >= -125)
                        & (gdf.geometry.x <= -66)
                        & (gdf.geometry.y >= 20)
                        & (gdf.geometry.y <= 49)
                    ]
                )
                europe_count = len(
                    gdf[
                        (gdf.geometry.x >= -10)
                        & (gdf.geometry.x <= 40)
                        & (gdf.geometry.y >= 35)
                        & (gdf.geometry.y <= 71)
                    ]
                )
                china_count = len(
                    gdf[
                        (gdf.geometry.x >= 73)
                        & (gdf.geometry.x <= 135)
                        & (gdf.geometry.y >= 18)
                        & (gdf.geometry.y <= 54)
                    ]
                )

                print(
                    f"    Regional distribution: USA: {usa_count}, Europe: {europe_count}, China: {china_count}"
                )

            print(
                f"    Created {len(gdf)} dots for year {year} ({total_people:,.0f} people)"
            )
            return gdf
        else:
            print(f"    No data found for year {year}")
            return gpd.GeoDataFrame()

    except Exception as e:
        print(f"    Error processing {asc_file}: {e}")
        return gpd.GeoDataFrame()


def find_hyde_files(raw_dir: str) -> Dict[int, str]:
    """Find HYDE ASC files for target years - consistent data source."""
    hyde_files = {}
    hyde_dir = pathlib.Path(raw_dir)

    if not hyde_dir.exists():
        print(f"Raw data directory not found: {hyde_dir}")
        return hyde_files

    # Process each target year - only look for ASC files for consistency
    for year in TARGET_YEARS:
        # Determine the ASC filename pattern based on year
        if year < 0:
            asc_name = f"popd_{abs(year)}BC.asc"
        elif year == 0:
            asc_name = "popd_0AD.asc"
        else:
            asc_name = f"popd_{year}AD.asc"

        asc_path = hyde_dir / asc_name

        if asc_path.exists():
            print(f"  Using ASC file: {asc_name} for year {year}")
            hyde_files[year] = str(asc_path)
        else:
            print(f"  Missing HYDE data for year {year} (expected {asc_name})")

    print(f"Found {len(hyde_files)} HYDE files total")
    return hyde_files


def process_year_with_hierarchical_lods(
    asc_file: str, year: int, output_dir: str, people_per_dot: int = 100
) -> ProcessingResult:
    """
    Process a single year of HYDE data with hierarchical LOD generation.

    Args:
        asc_file: Path to HYDE ASC file
        year: Year for this data
        output_dir: Directory to save processed data
        people_per_dot: Number of people each dot represents

    Returns:
        ProcessingResult with LOD data and statistics
    """
    print(f"  Processing year {year} with hierarchical LODs...")
<<<<<<< HEAD
    
    # Choose dot size for sparse eras (keep smaller dots for ancient periods)
    people_per_dot_effective = 10 if (year <= 0 and people_per_dot == 100) else people_per_dot

    # Create LOD processor with population-preserving configuration
    lod_config = LODConfiguration(
        global_grid_size=1.0,        # Finer global grid for better rural representation
        regional_grid_size=0.25,     # Improved regional detail  
        local_grid_size=0.05,        # High local detail for rural populations
        min_population_threshold=0.0 # DISABLED - preserve all population
=======

    # Create LOD processor with configuration
    lod_config = LODConfiguration(
        global_grid_size=2.0,
        regional_grid_size=0.5,
        local_grid_size=0.1,
        min_population_threshold=50.0,
>>>>>>> 41ee317a
    )
    # Enable settlement continuity for hierarchical LOD processing
    continuity_config = SettlementContinuityConfig(enable_continuity=True)
    lod_processor = LODProcessor(config=lod_config, continuity_config=continuity_config)

    # First convert ASC to settlements using existing logic
<<<<<<< HEAD
    gdf = ascii_grid_to_dots(asc_file, year, people_per_dot_effective)
    
=======
    gdf = ascii_grid_to_dots(asc_file, year, people_per_dot)

>>>>>>> 41ee317a
    if gdf.empty:
        print(f"    No data found for year {year}")
        return ProcessingResult(
            year=year,
            lod_data={level: [] for level in LODLevel},
            total_population=0.0,
            processing_stats={"error": "No data found"},
        )

    # Convert GeoDataFrame to HumanSettlement objects
    settlements = []
    cellsize = 0.083333  # HYDE 3.5 approximate resolution

    for _, row in gdf.iterrows():
        try:
            geom = row.geometry
            settlement = HumanSettlement(
                coordinates=Coordinates(longitude=geom.x, latitude=geom.y),
                population=float(row.population),
                year=int(row.year),
                settlement_type=row.type,
                source_resolution=cellsize,
            )
            settlements.append(settlement)
        except Exception as e:
            print(f"    Warning: Skipping invalid settlement: {e}")
            continue

    print(f"    Converted {len(settlements)} dots to settlement objects")

    # Create hierarchical LOD data
    lod_data = lod_processor.create_hierarchical_lods(settlements)

    # Calculate total population
    total_population = sum(s.population for s in settlements)

    # Save LOD data as separate files for each level
    output_path = pathlib.Path(output_dir)
    for lod_level, lod_settlements in lod_data.items():
        if not lod_settlements:
            continue

        lod_filename = f"dots_{year}_lod_{lod_level.value}.ndjson.gz"
        lod_path = output_path / lod_filename

        with gzip.open(lod_path, "wt", encoding="utf-8") as f_nd:
            for settlement in lod_settlements:
                # Convert to GeoJSON-like format for compatibility
                feature = {
                    "type": "Feature",
                    "geometry": {
                        "type": "Point",
                        "coordinates": [
                            settlement.coordinates.longitude,
                            settlement.coordinates.latitude,
                        ],
                    },
                    "properties": {
                        "population": settlement.total_population,
                        "year": settlement.year,
                        "type": "settlement",
                        "lod_level": settlement.lod_level.value,
                        "grid_size": settlement.grid_size_degrees,
                        "source_dots": settlement.source_dot_count,
                        "density": settlement.average_density,
                    },
                }
                json.dump(feature, f_nd)
                f_nd.write("\n")

        print(
            f"      → Saved {len(lod_settlements)} {lod_level.name} LOD dots to {lod_filename}"
        )

    # Create processing result
    processing_stats = {
        "original_settlements": len(settlements),
        "total_population": total_population,
        "lod_counts": {
            level.name: len(lod_settlements)
            for level, lod_settlements in lod_data.items()
        },
        "processing_time": 0.0,  # Could add timing here
    }

    return ProcessingResult(
        year=year,
        lod_data=lod_data,
        total_population=total_population,
        processing_stats=processing_stats,
    )


def process_all_hyde_data(raw_dir: str, output_dir: str) -> str:
    """
    Process all HYDE data and create a combined GeoJSON for vector tiles.

    Returns:
        Path to output GeoJSON file
    """
    print("🌍 Processing HYDE data into human dots...")
    print("  (Each dot represents ~100 people)")

    hyde_files = find_hyde_files(raw_dir)
    print(f"Found {len(hyde_files)} HYDE files for target years")

    if not hyde_files:
        raise FileNotFoundError(
            "No HYDE dataset files found in data/raw/. "
            "Please run 'poetry run fetch-data' first to download the datasets."
        )

    all_polygons = []

    for year in sorted(hyde_files.keys()):
        asc_file = hyde_files[year]
        try:
            # Use smaller dots for BCE years to retain sparse populations
            people_per_dot_effective = 10 if year <= 0 else 100
            gdf = ascii_grid_to_dots(asc_file, year, people_per_dot_effective)
            if not gdf.empty:
                all_polygons.append(gdf)

            # ---- New: write per-year NDJSON for fast API lookup ----
            ndjson_path = pathlib.Path(output_dir) / f"dots_{year}.ndjson.gz"
            with gzip.open(ndjson_path, "wt", encoding="utf-8") as f_nd:
                # convert each feature to JSON and write per line
                geojson_obj = json.loads(gdf.to_json())
                for feat in geojson_obj["features"]:
                    json.dump(feat, f_nd)
                    f_nd.write("\n")
            print(
                f"      ➜ Saved {len(gdf)} dots to {ndjson_path.relative_to(output_dir)}"
            )
        except Exception as e:
            print(f"  Error processing {asc_file}: {e}")
            continue

    if all_polygons:
        # Combine all years
        combined_gdf = gpd.pd.concat(all_polygons, ignore_index=True)

        # Save as GeoJSON
        output_path = pathlib.Path(output_dir) / "hyde_human_dots.geojson"
        combined_gdf.to_file(output_path, driver="GeoJSON")

        print(f"✓ Saved {len(combined_gdf)} human dots to {output_path}")
        return str(output_path)
    else:
        raise ValueError(
            "No valid HYDE data could be processed. "
            "Check that the downloaded files are in the correct format."
        )


def process_all_hyde_data_with_lods(
    raw_dir: str, output_dir: str
) -> List[ProcessingResult]:
    """
    Process all HYDE data with hierarchical LOD generation.

    Args:
        raw_dir: Directory containing HYDE ASC files
        output_dir: Directory to save processed data

    Returns:
        List of ProcessingResult objects for each year
    """
    print("🌍 Processing HYDE data with hierarchical LODs...")
    print("  (Creating multiple resolution levels for performance)")

    hyde_files = find_hyde_files(raw_dir)
    print(f"Found {len(hyde_files)} HYDE files for target years")

    if not hyde_files:
        raise FileNotFoundError(
            "No HYDE dataset files found in data/raw/. "
            "Please run 'poetry run fetch-data' first to download the datasets."
        )

    results = []

    for year in sorted(hyde_files.keys()):
        asc_file = hyde_files[year]
        try:
            result = process_year_with_hierarchical_lods(asc_file, year, output_dir)
            results.append(result)

        except Exception as e:
            print(f"  Error processing {asc_file}: {e}")
            continue

    # Print summary statistics
    print(f"\n✓ Processed {len(results)} years with hierarchical LODs")
    total_population = sum(r.total_population for r in results)
    print(f"  Total population across all years: {total_population:,.0f}")

    return results


def main():
    """Main processing routine."""
    import sys

    # Resolve paths relative to this script so it works from any CWD
    script_dir = pathlib.Path(__file__).resolve().parent
    # Raw ASCII grids live in hyde-3.5 subdirectory: data/raw/hyde-3.5
    raw_dir = script_dir.parent / "data" / "raw" / "hyde-3.5"
    output_dir = (
        script_dir.parent / "data" / "processed"
    )  # Write to data/processed/ not data/scripts/processed/

    # Ensure output directory exists
    output_dir.mkdir(parents=True, exist_ok=True)
<<<<<<< HEAD
    
    # Use hierarchical LOD processing as default (population-preserving)
    print("Using hierarchical LOD processing...")
    results = process_all_hyde_data_with_lods(str(raw_dir), str(output_dir))
    
    print(f"\n✓ Hierarchical LOD data ready in {output_dir}")
    print("  Files generated:")
    for result in results[:3]:  # Show first 3 as examples
        year = result.year
        for level, settlements in result.lod_data.items():
            if settlements:
                print(f"    dots_{year}_lod_{level}.ndjson.gz ({len(settlements)} settlements)")
    if len(results) > 3:
        print(f"    ... and {len(results) - 3} more years")
    print("\nNext: Update API to serve appropriate LOD level based on zoom")
=======

    # Check for command line argument to use LOD processing
    if len(sys.argv) > 1 and sys.argv[1] == "--with-lods":
        print("Using hierarchical LOD processing...")
        results = process_all_hyde_data_with_lods(str(raw_dir), str(output_dir))

        print(f"\n✓ Hierarchical LOD data ready in {output_dir}")
        print("  Files generated:")
        for result in results[:3]:  # Show first 3 as examples
            year = result.year
            for level, settlements in result.lod_data.items():
                if settlements:
                    print(
                        f"    dots_{year}_lod_{level}.ndjson.gz ({len(settlements)} settlements)"
                    )
        if len(results) > 3:
            print(f"    ... and {len(results) - 3} more years")
        print("\nNext: Update API to serve appropriate LOD level based on zoom")
    else:
        print(
            "Using legacy processing (add --with-lods for hierarchical LOD processing)..."
        )
        # Process HYDE data using original method
        geojson_path = process_all_hyde_data(str(raw_dir), str(output_dir))

        print(f"\n✅ Heat-map data ready: {geojson_path}")
        print("\nNext: Run process_cities.py to create human dots data")
>>>>>>> 41ee317a


if __name__ == "__main__":
    main()<|MERGE_RESOLUTION|>--- conflicted
+++ resolved
@@ -340,7 +340,6 @@
         ProcessingResult with LOD data and statistics
     """
     print(f"  Processing year {year} with hierarchical LODs...")
-<<<<<<< HEAD
     
     # Choose dot size for sparse eras (keep smaller dots for ancient periods)
     people_per_dot_effective = 10 if (year <= 0 and people_per_dot == 100) else people_per_dot
@@ -351,28 +350,13 @@
         regional_grid_size=0.25,     # Improved regional detail  
         local_grid_size=0.05,        # High local detail for rural populations
         min_population_threshold=0.0 # DISABLED - preserve all population
-=======
-
-    # Create LOD processor with configuration
-    lod_config = LODConfiguration(
-        global_grid_size=2.0,
-        regional_grid_size=0.5,
-        local_grid_size=0.1,
-        min_population_threshold=50.0,
->>>>>>> 41ee317a
     )
     # Enable settlement continuity for hierarchical LOD processing
     continuity_config = SettlementContinuityConfig(enable_continuity=True)
     lod_processor = LODProcessor(config=lod_config, continuity_config=continuity_config)
 
     # First convert ASC to settlements using existing logic
-<<<<<<< HEAD
     gdf = ascii_grid_to_dots(asc_file, year, people_per_dot_effective)
-    
-=======
-    gdf = ascii_grid_to_dots(asc_file, year, people_per_dot)
-
->>>>>>> 41ee317a
     if gdf.empty:
         print(f"    No data found for year {year}")
         return ProcessingResult(
@@ -587,23 +571,6 @@
 
     # Ensure output directory exists
     output_dir.mkdir(parents=True, exist_ok=True)
-<<<<<<< HEAD
-    
-    # Use hierarchical LOD processing as default (population-preserving)
-    print("Using hierarchical LOD processing...")
-    results = process_all_hyde_data_with_lods(str(raw_dir), str(output_dir))
-    
-    print(f"\n✓ Hierarchical LOD data ready in {output_dir}")
-    print("  Files generated:")
-    for result in results[:3]:  # Show first 3 as examples
-        year = result.year
-        for level, settlements in result.lod_data.items():
-            if settlements:
-                print(f"    dots_{year}_lod_{level}.ndjson.gz ({len(settlements)} settlements)")
-    if len(results) > 3:
-        print(f"    ... and {len(results) - 3} more years")
-    print("\nNext: Update API to serve appropriate LOD level based on zoom")
-=======
 
     # Check for command line argument to use LOD processing
     if len(sys.argv) > 1 and sys.argv[1] == "--with-lods":
@@ -623,15 +590,19 @@
             print(f"    ... and {len(results) - 3} more years")
         print("\nNext: Update API to serve appropriate LOD level based on zoom")
     else:
-        print(
-            "Using legacy processing (add --with-lods for hierarchical LOD processing)..."
-        )
-        # Process HYDE data using original method
-        geojson_path = process_all_hyde_data(str(raw_dir), str(output_dir))
-
-        print(f"\n✅ Heat-map data ready: {geojson_path}")
-        print("\nNext: Run process_cities.py to create human dots data")
->>>>>>> 41ee317a
+        print("Using hierarchical LOD processing as default (population-preserving)...")
+        results = process_all_hyde_data_with_lods(str(raw_dir), str(output_dir))
+        
+        print(f"\n✓ Hierarchical LOD data ready in {output_dir}")
+        print("  Files generated:")
+        for result in results[:3]:  # Show first 3 as examples
+            year = result.year
+            for level, settlements in result.lod_data.items():
+                if settlements:
+                    print(f"    dots_{year}_lod_{level}.ndjson.gz ({len(settlements)} settlements)")
+        if len(results) > 3:
+            print(f"    ... and {len(results) - 3} more years")
+        print("\nNext: Update API to serve appropriate LOD level based on zoom")
 
 
 if __name__ == "__main__":
