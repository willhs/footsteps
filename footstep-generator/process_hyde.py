#!/usr/bin/env python3
"""
Process HYDE 3.3 population density data into heat-map polygons for vector tiles.
Converts ASCII grid files (.asc) to GeoJSON polygons with population density values.
"""

import gzip
import json
import os
import pathlib
from typing import Dict, List, Optional

import geopandas as gpd
import numpy as np
from lod_processor import LODProcessor

# Import our modular components
from models import (
    AggregatedSettlement,
    Coordinates,
    GridMetadata,
    HumanSettlement,
    HYDEDataFile,
    LODConfiguration,
    LODLevel,
    ProcessingResult,
    ProcessingStatistics,
    SettlementContinuityConfig,
)
from pyproj import Geod
from shapely.geometry import Point

# Models and processors are now imported from separate modules

# Geodetic calculator for accurate area calculations
geod = Geod(ellps="WGS84")

# HYDE 3.5 available years - Complete deep history dataset
TARGET_YEARS = [
    # Deep Prehistory - Every millennium
    -10000,
    -9000,
    -8000,
    -7000,
    -6000,
    -5000,
    -4000,
    -3000,
    -2000,
    -1000,
    # Classical Period - Complete coverage every century
    0,
    100,
    200,
    300,
    400,
    500,
    600,
    700,
    800,
    900,
    # Medieval Period
    1000,
    1100,
    1200,
    1300,
    1400,
    1500,
]

# Density-aware dot creation is now handled by LODProcessor

# Hierarchical LOD creation is now handled by LODProcessor


def ascii_grid_to_dots(
    asc_file: str, year: int, people_per_dot: int = 100
) -> gpd.GeoDataFrame:
    """
    Convert a HYDE ASC file to human dots for consistent processing.

    Args:
        asc_file: Path to HYDE ASC file (e.g., popd_1850AD.asc)
        year: Year for this data
        people_per_dot: Number of people each dot represents

    Returns:
        GeoDataFrame with point features (human dots)
    """
    print(f"  Processing year {year}...")

    try:
        # Read ASC file directly for consistent processing
        print(f"    Reading ASCII grid {os.path.basename(asc_file)}")
        with open(asc_file, "r", encoding="utf-8") as f_asc:
            # ----- Parse header (first 6 lines) -----
            header = {}
            for _ in range(6):  # Standard ASCII grid header lines
                line = f_asc.readline().strip()
                key, value = line.split()
                header[key.lower()] = float(value) if "." in value else int(value)

            # Extract grid parameters
            ncols = int(header["ncols"])
            nrows = int(header["nrows"])
            xllcorner = header["xllcorner"]
            yllcorner = header["yllcorner"]
            cellsize = header["cellsize"]
            nodata_value = header.get("nodata_value", -9999)

            print(f"    Grid: {ncols}x{nrows}, cellsize: {cellsize}°")

            # Parse data efficiently by streaming directly from the file
            data = np.loadtxt(f_asc, dtype=float)
            if data.shape != (nrows, ncols):
                print(
                    f"    WARNING: Parsed grid shape {data.shape} != expected ({nrows}, {ncols})"
                )

        # Replace nodata with NaN
        data[data == nodata_value] = np.nan

        # Create coordinate arrays
        # Longitude runs from west to east (xllcorner to xllcorner + ncols*cellsize)
        lons = np.linspace(
            xllcorner + cellsize / 2,
            xllcorner + (ncols - 1) * cellsize + cellsize / 2,
            ncols,
        )

        # Latitude: HYDE uses bottom-left origin (yllcorner = -90)
        # Row 0 is the SOUTHERNMOST row, not the northernmost row
        # So we need to go from south to north (bottom to top of the grid)
        lats = np.linspace(
            yllcorner + cellsize / 2,
            yllcorner + (nrows - 1) * cellsize + cellsize / 2,
            nrows,
        )

        # Add coordinate debugging
        print(
            f"    Coordinate bounds: lon [{lons[0]:.2f}, {lons[-1]:.2f}], lat [{lats[0]:.2f}, {lats[-1]:.2f}]"
        )
        print(
            f"    Grid info: {ncols}x{nrows}, origin=({xllcorner}, {yllcorner}), cellsize={cellsize}"
        )
        print(f"    Expected global bounds: lon [-180, 180], lat [-90, 90]")

        # Find cells with population data
        valid_mask = ~np.isnan(data) & (data > 0)
        valid_indices = np.where(valid_mask)

        print(f"    Found {len(valid_indices[0])} cells with population data")

        # Process all populated cells (no sampling)
        valid_i = valid_indices[0]
        valid_j = valid_indices[1]

        dots = []
        dot_populations = []
        total_people = 0

        # Create LOD processor instance once for reuse across all cells
        # Enable settlement continuity by default for better visual continuity
        continuity_config = SettlementContinuityConfig(enable_continuity=True)
        lod_processor = LODProcessor(continuity_config=continuity_config)

        for idx in range(len(valid_i)):
            i, j = valid_i[idx], valid_j[idx]
            density = data[i, j]  # people per km²

            # HYDE ASCII grids list data rows from north (top) to south (bottom).
            # Therefore row index `i` (0-based from the file) refers to latitude
            #   lat = yllcorner + (nrows - i - 0.5) * cellsize
            # which flips the y-axis correctly. This prevents vertically mirrored
            # or "up-side-down" placement on the map.
            lat = yllcorner + (nrows - i - 0.5) * cellsize
            lon = lons[j]

            # Skip Arctic and Antarctic regions where human populations would be minimal/impossible
            if lat > 70 or lat < -60:  # Exclude extreme latitudes
                continue

            # Apply density threshold to filter noise in HYDE data
            if density < 0.01:  # Less than 0.01 people per km² is likely noise
                continue

            # Calculate total population in this cell using geodesic area
            lon_w = lon - cellsize / 2
            lon_e = lon + cellsize / 2
            lat_s = lat - cellsize / 2
            lat_n = lat + cellsize / 2
            cell_area_m2, _ = geod.polygon_area_perimeter(
                [lon_w, lon_e, lon_e, lon_w], [lat_s, lat_s, lat_n, lat_n]
            )
            cell_area_km2 = abs(cell_area_m2) / 1_000_000
            cell_population = density * cell_area_km2

            # Apply maximum population cap per cell to prevent unrealistic concentrations
            # Even modern megacities rarely exceed 100k people per km² average
            max_reasonable_population = cell_area_km2 * 50000  # 50k people per km² max
            if cell_population > max_reasonable_population:
                cell_population = max_reasonable_population

            total_people += cell_population

            # Density-aware dot creation to handle high-concentration areas
            dots_created = lod_processor.create_density_aware_dots(
                cell_population, lat, lon, cellsize, people_per_dot
            )

            for dot_info in dots_created:
                dot_lat, dot_lon, dot_population = dot_info

                # Validate coordinates are within reasonable bounds
                if not (-180 <= dot_lon <= 180 and -90 <= dot_lat <= 90):
                    print(
                        f"    WARNING: Invalid coordinates: ({dot_lon:.2f}, {dot_lat:.2f}) from cell ({i}, {j})"
                    )
                    continue

                # Create point geometry
                point = Point(dot_lon, dot_lat)

                dots.append(point)
                dot_populations.append(dot_population)

        # Create GeoDataFrame
        if dots:
            gdf = gpd.GeoDataFrame(
                {
                    "population": dot_populations,
                    "year": year,
                    "type": "settlement",
                    "geometry": dots,
                },
                crs="EPSG:4326",
            )

            # Add geographic validation by showing sample coordinates
            if len(gdf) > 0:
                sample_coords = [
                    (p.x, p.y) for p in gdf.geometry.iloc[: min(5, len(gdf))]
                ]
                print(f"    Sample coordinates: {sample_coords}")

                # Check for major regions (approximate bounding boxes)
                usa_count = len(
                    gdf[
                        (gdf.geometry.x >= -125)
                        & (gdf.geometry.x <= -66)
                        & (gdf.geometry.y >= 20)
                        & (gdf.geometry.y <= 49)
                    ]
                )
                europe_count = len(
                    gdf[
                        (gdf.geometry.x >= -10)
                        & (gdf.geometry.x <= 40)
                        & (gdf.geometry.y >= 35)
                        & (gdf.geometry.y <= 71)
                    ]
                )
                china_count = len(
                    gdf[
                        (gdf.geometry.x >= 73)
                        & (gdf.geometry.x <= 135)
                        & (gdf.geometry.y >= 18)
                        & (gdf.geometry.y <= 54)
                    ]
                )

                print(
                    f"    Regional distribution: USA: {usa_count}, Europe: {europe_count}, China: {china_count}"
                )

            print(
                f"    Created {len(gdf)} dots for year {year} ({total_people:,.0f} people)"
            )
            return gdf
        else:
            print(f"    No data found for year {year}")
            return gpd.GeoDataFrame()

    except Exception as e:
        print(f"    Error processing {asc_file}: {e}")
        return gpd.GeoDataFrame()


def find_hyde_files(raw_dir: str) -> Dict[int, str]:
    """Find HYDE ASC files for target years - consistent data source."""
    hyde_files = {}
    hyde_dir = pathlib.Path(raw_dir)

    if not hyde_dir.exists():
        print(f"Raw data directory not found: {hyde_dir}")
        return hyde_files

    # Process each target year - only look for ASC files for consistency
    for year in TARGET_YEARS:
        # Determine the ASC filename pattern based on year
        if year < 0:
            asc_name = f"popd_{abs(year)}BC.asc"
        elif year == 0:
            asc_name = "popd_0AD.asc"
        else:
            asc_name = f"popd_{year}AD.asc"

        asc_path = hyde_dir / asc_name

        if asc_path.exists():
            print(f"  Using ASC file: {asc_name} for year {year}")
            hyde_files[year] = str(asc_path)
        else:
            print(f"  Missing HYDE data for year {year} (expected {asc_name})")

    print(f"Found {len(hyde_files)} HYDE files total")
    return hyde_files


def process_year_with_hierarchical_lods(
    asc_file: str, year: int, output_dir: str, people_per_dot: int = 100
) -> ProcessingResult:
    """
    Process a single year of HYDE data with hierarchical LOD generation.

    Args:
        asc_file: Path to HYDE ASC file
        year: Year for this data
        output_dir: Directory to save processed data
        people_per_dot: Number of people each dot represents

    Returns:
        ProcessingResult with LOD data and statistics
    """
    print(f"  Processing year {year} with hierarchical LODs...")

    # Choose dot size for sparse eras (keep smaller dots for ancient periods)
    people_per_dot_effective = (
        10 if (year <= 0 and people_per_dot == 100) else people_per_dot
    )

    # Create LOD processor with population-preserving configuration
    lod_config = LODConfiguration(
        global_grid_size=1.0,  # Finer global grid for better rural representation
        regional_grid_size=0.25,  # Improved regional detail
        local_grid_size=0.05,  # High local detail for rural populations
        min_population_threshold=0.0,  # DISABLED - preserve all population
    )
    # Enable settlement continuity for hierarchical LOD processing
    continuity_config = SettlementContinuityConfig(enable_continuity=True)
    lod_processor = LODProcessor(config=lod_config, continuity_config=continuity_config)

    # First convert ASC to settlements using existing logic
    gdf = ascii_grid_to_dots(asc_file, year, people_per_dot_effective)
    if gdf.empty:
        print(f"    No data found for year {year}")
        return ProcessingResult(
            year=year,
            lod_data={level: [] for level in LODLevel},
            total_population=0.0,
            processing_stats={"error": "No data found"},
        )

    # Convert GeoDataFrame to HumanSettlement objects
    settlements = []
    cellsize = 0.083333  # HYDE 3.5 approximate resolution

    for row in gdf.itertuples(index=False):
        try:
            geom = row.geometry
            settlement = HumanSettlement(
                coordinates=Coordinates(longitude=geom.x, latitude=geom.y),
                population=float(row.population),
                year=int(row.year),
                settlement_type=row.type,
                source_resolution=cellsize,
            )
            settlements.append(settlement)
        except Exception as e:
            print(f"    Warning: Skipping invalid settlement: {e}")
            continue

    print(f"    Converted {len(settlements)} dots to settlement objects")

    # Create hierarchical LOD data
    lod_data = lod_processor.create_hierarchical_lods(settlements)

    # Calculate total population
    total_population = sum(s.population for s in settlements)

    # Save LOD data as separate files for each level
    output_path = pathlib.Path(output_dir)
    for lod_level, lod_settlements in lod_data.items():
        if not lod_settlements:
            continue

        lod_filename = f"dots_{year}_lod_{lod_level.value}.ndjson.gz"
        lod_path = output_path / lod_filename

        with gzip.open(lod_path, "wt", encoding="utf-8") as f_nd:
            for settlement in lod_settlements:
                # Convert to GeoJSON-like format for compatibility
                feature = {
                    "type": "Feature",
                    "geometry": {
                        "type": "Point",
                        "coordinates": [
                            settlement.coordinates.longitude,
                            settlement.coordinates.latitude,
                        ],
                    },
                    "properties": {
                        "population": settlement.total_population,
                        "year": settlement.year,
                        "type": "settlement",
                        "lod_level": settlement.lod_level.value,
                        "grid_size": settlement.grid_size_degrees,
                        "source_dots": settlement.source_dot_count,
                        "density": settlement.average_density,
                    },
                }
                json.dump(feature, f_nd)
                f_nd.write("\n")

        print(
            f"      → Saved {len(lod_settlements)} {lod_level.name} LOD dots to {lod_filename}"
        )

    # Create processing result
    processing_stats = {
        "original_settlements": len(settlements),
        "total_population": total_population,
        "lod_counts": {
            level.name: len(lod_settlements)
            for level, lod_settlements in lod_data.items()
        },
        "processing_time": 0.0,  # Could add timing here
    }

    return ProcessingResult(
        year=year,
        lod_data=lod_data,
        total_population=total_population,
        processing_stats=processing_stats,
    )


def process_all_hyde_data(raw_dir: str, output_dir: str) -> str:
    """
    Process all HYDE data and create a combined GeoJSON for vector tiles.

    Returns:
        Path to output GeoJSON file
    """
    print("🌍 Processing HYDE data into human dots...")
    print("  (Each dot represents ~100 people)")

    hyde_files = find_hyde_files(raw_dir)
    print(f"Found {len(hyde_files)} HYDE files for target years")

    if not hyde_files:
        raise FileNotFoundError(
            "No HYDE dataset files found in data/raw/. "
            "Please run 'poetry run fetch-data' first to download the datasets."
        )

    all_polygons = []

    for year in sorted(hyde_files.keys()):
        asc_file = hyde_files[year]
        try:
            # Use smaller dots for BCE years to retain sparse populations
            people_per_dot_effective = 10 if year <= 0 else 100
            gdf = ascii_grid_to_dots(asc_file, year, people_per_dot_effective)
            if not gdf.empty:
                all_polygons.append(gdf)

            # ---- New: write per-year NDJSON for fast API lookup ----
            ndjson_path = pathlib.Path(output_dir) / f"dots_{year}.ndjson.gz"
            with gzip.open(ndjson_path, "wt", encoding="utf-8") as f_nd:
                # convert each feature to JSON and write per line
                geojson_obj = json.loads(gdf.to_json())
                for feat in geojson_obj["features"]:
                    json.dump(feat, f_nd)
                    f_nd.write("\n")
            print(
                f"      ➜ Saved {len(gdf)} dots to {ndjson_path.relative_to(output_dir)}"
            )
        except Exception as e:
            print(f"  Error processing {asc_file}: {e}")
            continue

    if all_polygons:
        # Combine all years
        combined_gdf = gpd.pd.concat(all_polygons, ignore_index=True)

        # Save as GeoJSON
        output_path = pathlib.Path(output_dir) / "hyde_human_dots.geojson"
        combined_gdf.to_file(output_path, driver="GeoJSON")

        print(f"✓ Saved {len(combined_gdf)} human dots to {output_path}")
        return str(output_path)
    else:
        raise ValueError(
            "No valid HYDE data could be processed. "
            "Check that the downloaded files are in the correct format."
        )


def process_all_hyde_data_with_lods(
    raw_dir: str, output_dir: str
) -> List[ProcessingResult]:
    """
    Process all HYDE data with hierarchical LOD generation.

    Args:
        raw_dir: Directory containing HYDE ASC files
        output_dir: Directory to save processed data

    Returns:
        List of ProcessingResult objects for each year
    """
    print("🌍 Processing HYDE data with hierarchical LODs...")
    print("  (Creating multiple resolution levels for performance)")

    hyde_files = find_hyde_files(raw_dir)
    print(f"Found {len(hyde_files)} HYDE files for target years")

    if not hyde_files:
        raise FileNotFoundError(
            "No HYDE dataset files found in data/raw/. "
            "Please run 'poetry run fetch-data' first to download the datasets."
        )

    results = []

    for year in sorted(hyde_files.keys()):
        asc_file = hyde_files[year]
        try:
            result = process_year_with_hierarchical_lods(asc_file, year, output_dir)
            results.append(result)

        except Exception as e:
            print(f"  Error processing {asc_file}: {e}")
            continue

    # Print summary statistics
    print(f"\n✓ Processed {len(results)} years with hierarchical LODs")
    total_population = sum(r.total_population for r in results)
    print(f"  Total population across all years: {total_population:,.0f}")

    return results


def main():
    """Main processing routine."""
    # LOD processing is default; no CLI flags

    # Resolve paths relative to this script so it works from any CWD
    script_dir = pathlib.Path(__file__).resolve().parent
    # Raw ASCII grids live in hyde-3.5 subdirectory: data/raw/hyde-3.5
    raw_dir = script_dir.parent / "data" / "raw" / "hyde-3.5"
    output_dir = (
        script_dir.parent / "data" / "processed"
    )  # Write to data/processed/ not data/scripts/processed/

    # Ensure output directory exists
    output_dir.mkdir(parents=True, exist_ok=True)

<<<<<<< HEAD
    print("Using hierarchical LOD processing as default (population-preserving)...")
    results = process_all_hyde_data_with_lods(str(raw_dir), str(output_dir))

    print(f"\n✓ Hierarchical LOD data ready in {output_dir}")
    print("  Files generated:")
    for result in results[:3]:  # Show first 3 as examples
        year = result.year
        for level, settlements in result.lod_data.items():
            if settlements:
                print(f"    dots_{year}_lod_{level}.ndjson.gz ({len(settlements)} settlements)")
    if len(results) > 3:
        print(f"    ... and {len(results) - 3} more years")
    print("\nNext: Update API to serve appropriate LOD level based on zoom")
=======
    # Check for command line argument to use LOD processing
    if len(sys.argv) > 1 and sys.argv[1] == "--with-lods":
        print("Using hierarchical LOD processing...")
        results = process_all_hyde_data_with_lods(str(raw_dir), str(output_dir))

        print(f"\n✓ Hierarchical LOD data ready in {output_dir}")
        print("  Files generated:")
        for result in results[:3]:  # Show first 3 as examples
            year = result.year
            for level, settlements in result.lod_data.items():
                if settlements:
                    print(
                        f"    dots_{year}_lod_{level}.ndjson.gz ({len(settlements)} settlements)"
                    )
        if len(results) > 3:
            print(f"    ... and {len(results) - 3} more years")
        print("\nNext: Update API to serve appropriate LOD level based on zoom")
    else:
        print("Using hierarchical LOD processing as default (population-preserving)...")
        results = process_all_hyde_data_with_lods(str(raw_dir), str(output_dir))

        print(f"\n✓ Hierarchical LOD data ready in {output_dir}")
        print("  Files generated:")
        for result in results[:3]:  # Show first 3 as examples
            year = result.year
            for level, settlements in result.lod_data.items():
                if settlements:
                    print(
                        f"    dots_{year}_lod_{level}.ndjson.gz ({len(settlements)} settlements)"
                    )
        if len(results) > 3:
            print(f"    ... and {len(results) - 3} more years")
        print("\nNext: Update API to serve appropriate LOD level based on zoom")
>>>>>>> 2faf283f


if __name__ == "__main__":
    main()<|MERGE_RESOLUTION|>--- conflicted
+++ resolved
@@ -568,7 +568,6 @@
     # Ensure output directory exists
     output_dir.mkdir(parents=True, exist_ok=True)
 
-<<<<<<< HEAD
     print("Using hierarchical LOD processing as default (population-preserving)...")
     results = process_all_hyde_data_with_lods(str(raw_dir), str(output_dir))
 
@@ -582,41 +581,6 @@
     if len(results) > 3:
         print(f"    ... and {len(results) - 3} more years")
     print("\nNext: Update API to serve appropriate LOD level based on zoom")
-=======
-    # Check for command line argument to use LOD processing
-    if len(sys.argv) > 1 and sys.argv[1] == "--with-lods":
-        print("Using hierarchical LOD processing...")
-        results = process_all_hyde_data_with_lods(str(raw_dir), str(output_dir))
-
-        print(f"\n✓ Hierarchical LOD data ready in {output_dir}")
-        print("  Files generated:")
-        for result in results[:3]:  # Show first 3 as examples
-            year = result.year
-            for level, settlements in result.lod_data.items():
-                if settlements:
-                    print(
-                        f"    dots_{year}_lod_{level}.ndjson.gz ({len(settlements)} settlements)"
-                    )
-        if len(results) > 3:
-            print(f"    ... and {len(results) - 3} more years")
-        print("\nNext: Update API to serve appropriate LOD level based on zoom")
-    else:
-        print("Using hierarchical LOD processing as default (population-preserving)...")
-        results = process_all_hyde_data_with_lods(str(raw_dir), str(output_dir))
-
-        print(f"\n✓ Hierarchical LOD data ready in {output_dir}")
-        print("  Files generated:")
-        for result in results[:3]:  # Show first 3 as examples
-            year = result.year
-            for level, settlements in result.lod_data.items():
-                if settlements:
-                    print(
-                        f"    dots_{year}_lod_{level}.ndjson.gz ({len(settlements)} settlements)"
-                    )
-        if len(results) > 3:
-            print(f"    ... and {len(results) - 3} more years")
-        print("\nNext: Update API to serve appropriate LOD level based on zoom")
->>>>>>> 2faf283f
 
 
 if __name__ == "__main__":
