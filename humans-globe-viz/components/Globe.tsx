--- conflicted
+++ resolved
@@ -7,7 +7,6 @@
 import { WebMercatorViewport } from '@deck.gl/core';
 import HumanDotsOverlay from './globe/HumanDotsOverlay';
 import LegendOverlay from './globe/LegendOverlay';
-import fallbackBasemapData from './globe/basemapData';
 // import { scaleSequential } from 'd3-scale';
 // import * as d3 from 'd3-scale';
 
@@ -163,11 +162,7 @@
     
     debounceTimeoutRef.current = setTimeout(() => {
       const loadData = async () => {
-<<<<<<< HEAD
-        const cacheKey = getCacheKey(year, viewState.zoom, viewportBounds ?? undefined);
-=======
         const cacheKey = getCacheKey(year, viewState.zoom, viewportBounds || undefined);
->>>>>>> 87042ffb
         const currentLODLevel = getLODLevel(viewState.zoom);
         
         try {
@@ -313,7 +308,95 @@
   useEffect(() => {
     // Start with proper continent shapes for better fallback
     setBasemapError(true);
-    setBasemapData(fallbackBasemapData);
+    setBasemapData({
+      type: 'FeatureCollection',
+      features: [
+        // North America (simplified but accurate outline)
+        { 
+          type: 'Feature', 
+          properties: { name: 'North America' }, 
+          geometry: { 
+            type: 'Polygon', 
+            coordinates: [[
+              [-168, 65], [-160, 70], [-140, 70], [-130, 69], [-110, 71], [-95, 69], [-85, 68], 
+              [-75, 62], [-68, 57], [-60, 60], [-55, 70], [-75, 74], [-100, 75], [-130, 75], 
+              [-150, 73], [-168, 65]
+            ]]
+          }
+        },
+        // USA (contiguous)
+        {
+          type: 'Feature',
+          properties: { name: 'United States' },
+          geometry: {
+            type: 'Polygon',
+            coordinates: [[
+              [-125, 49], [-117, 32], [-109, 31], [-104, 29], [-94, 29], [-84, 30], [-80, 25], 
+              [-75, 35], [-70, 42], [-67, 45], [-74, 45], [-83, 46], [-95, 49], [-111, 49], [-125, 49]
+            ]]
+          }
+        },
+        // South America
+        { 
+          type: 'Feature', 
+          properties: { name: 'South America' }, 
+          geometry: { 
+            type: 'Polygon', 
+            coordinates: [[
+              [-82, 12], [-70, 12], [-60, 5], [-50, -5], [-45, -15], [-40, -25], [-45, -35], 
+              [-50, -45], [-65, -55], [-70, -50], [-75, -40], [-80, -20], [-85, 0], [-82, 12]
+            ]]
+          }
+        },
+        // Europe
+        { 
+          type: 'Feature', 
+          properties: { name: 'Europe' }, 
+          geometry: { 
+            type: 'Polygon', 
+            coordinates: [[
+              [-10, 71], [30, 71], [40, 60], [35, 45], [25, 35], [10, 35], [0, 45], [-5, 55], [-10, 71]
+            ]]
+          }
+        },
+        // Africa
+        { 
+          type: 'Feature', 
+          properties: { name: 'Africa' }, 
+          geometry: { 
+            type: 'Polygon', 
+            coordinates: [[
+              [-20, 37], [10, 37], [35, 30], [50, 15], [45, 0], [40, -15], [35, -25], 
+              [20, -35], [15, -30], [10, -22], [0, -15], [-10, -5], [-18, 15], [-20, 37]
+            ]]
+          }
+        },
+        // Asia
+        { 
+          type: 'Feature', 
+          properties: { name: 'Asia' }, 
+          geometry: { 
+            type: 'Polygon', 
+            coordinates: [[
+              [25, 71], [180, 71], [180, 40], [140, 20], [120, 15], [100, 25], [80, 35], 
+              [60, 45], [40, 55], [30, 65], [25, 71]
+            ]]
+          }
+        },
+        // Australia
+        { 
+          type: 'Feature', 
+          properties: { name: 'Australia' }, 
+          geometry: { 
+            type: 'Polygon', 
+            coordinates: [[
+              [113, -10], [115, -20], [125, -25], [140, -20], [150, -15], [153, -25], 
+              [145, -40], [135, -35], [125, -30], [115, -25], [113, -10]
+            ]]
+          }
+        }
+      ]
+    });
     
     // Try to load better basemap in background
     setTimeout(() => {
