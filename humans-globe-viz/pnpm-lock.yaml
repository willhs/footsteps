--- conflicted
+++ resolved
@@ -1470,18 +1470,9 @@
     resolution: {integrity: sha512-Bvx4xH00qweepGc43xFvMs5BKASXTbHaHm6+kDYIK9p/4iFwjATQkmPKHQSgJZzKbAymhztRbXUf1Nqhzl73/Q==}
     engines: {node: '>=0.10.0'}
 
-<<<<<<< HEAD
-=======
   buffer-from@1.1.2:
     resolution: {integrity: sha512-E+XQCRwSbaaiChtv6k6Dwgc+bx+Bs6vuKJHHl5kox/BaKbhiXzqQOwK4cO22yElGp2OCmjwVhT3HmxgyPGnJfQ==}
 
-  bytewise-core@1.2.3:
-    resolution: {integrity: sha512-nZD//kc78OOxeYtRlVk8/zXqTB4gf/nlguL1ggWA8FuchMyOxcyHR4QPQZMUmA7czC+YnaBrPUCubqAWe50DaA==}
-
-  bytewise@1.1.0:
-    resolution: {integrity: sha512-rHuuseJ9iQ0na6UDhnrRVDh8YnWVlU6xM3VH6q/+yHDeUH2zIhUzP+2/h3LIrhLDBtTqzWpE3p3tP/boefskKQ==}
-
->>>>>>> 68b4aec8
   call-bind-apply-helpers@1.0.2:
     resolution: {integrity: sha512-Sp1ablJ0ivDkSzjcaJdxEunN5/XvksFJ2sMBFfq6x0ryhQV/2b/KwFe21cMpmHtPOSij8K99/wSfoEuTObmuMQ==}
     engines: {node: '>= 0.4'}
@@ -1888,8 +1879,6 @@
     resolution: {integrity: sha512-kVscqXk4OCp68SZ0dkgEKVi6/8ij300KBWTJq32P/dYeWTSwK41WyTxalN1eRmA5Z9UU/LX9D7FWSmV9SAYx6g==}
     engines: {node: '>=0.10.0'}
 
-<<<<<<< HEAD
-=======
   execa@5.1.1:
     resolution: {integrity: sha512-8uSpZZocAZRBAPIEINJj3Lo9HyGitllczc27Eh5YYojjMFMn8yHMDMaUHE2Jqfq05D/wucwI4JGURyXt1vchyg==}
     engines: {node: '>=10'}
@@ -1902,15 +1891,6 @@
     resolution: {integrity: sha512-P0te2pt+hHI5qLJkIR+iMvS+lYUZml8rKKsohVHAGY+uClp9XVbdyYNJOIjSRpHVp8s8YqxJCiHUkSYZGr8rtQ==}
     engines: {node: ^18.14.0 || ^20.0.0 || ^22.0.0 || >=24.0.0}
 
-  extend-shallow@2.0.1:
-    resolution: {integrity: sha512-zCnTtlxNoAiDc3gqY2aYAWFx7XWWiasuF2K8Me5WbN8otHKTUKBwjPtNpRs/rbUZm7KxWAaNj7P1a/p52GbVug==}
-    engines: {node: '>=0.10.0'}
-
-  extend-shallow@3.0.2:
-    resolution: {integrity: sha512-BwY5b5Ql4+qZoefgMj2NUmx+tehVTH/Kf4k1ZEtOHNFcm2wSxMRo992l6X3TIgni2eZVTZ85xMOjF31fwZAj6Q==}
-    engines: {node: '>=0.10.0'}
-
->>>>>>> 68b4aec8
   fast-deep-equal@3.1.3:
     resolution: {integrity: sha512-f3qQ9oQy9j2AhBe/H9VC91wLmKBCCU/gDOnKNAYG5hswO7BLKj09Hc5HYNz9cGI++xlpDCIgDaitVs03ATR84Q==}
 
@@ -2257,16 +2237,9 @@
     resolution: {integrity: sha512-41Cifkg6e8TylSpdtTpeLVMqvSBEVzTttHvERD741+pnZ8ANv0004MRL43QKPDlK9cGvNp6NZWZUBlbGXYxxng==}
     engines: {node: '>=0.12.0'}
 
-<<<<<<< HEAD
-=======
-  is-plain-object@2.0.4:
-    resolution: {integrity: sha512-h5PpgXkWitc38BBMYawTYMWJHFZJVnBquFE57xFpjB8pJFiF6gZ+bU+WyI/yqXiFR5mdLsgYNaPe8uao6Uv9Og==}
-    engines: {node: '>=0.10.0'}
-
   is-potential-custom-element-name@1.0.1:
     resolution: {integrity: sha512-bCYeRA2rVibKZd+s2625gGnGF/t7DSqDs4dP7CrLA1m7jKWz6pps0LpYLJN8Q64HtmPKJ1hrN3nzPNKFEKOUiQ==}
 
->>>>>>> 68b4aec8
   is-regex@1.2.1:
     resolution: {integrity: sha512-MjYsKHO5O7mCsmRGxWcLWheFqN9DJ/2TmngvjKXihe6efViPqc274+Fx/4fYj/r03+ESvBdTXK0V6tA3rgez1g==}
     engines: {node: '>= 0.4'}
@@ -2316,12 +2289,6 @@
   isexe@2.0.0:
     resolution: {integrity: sha512-RHxMLp9lnKHGHRng9QFhRCMbYAcVpn69smSGcq3f36xjgVVWThj4qqLbTLlq7Ssj8B+fIQ1EuCEGI2lKsyQeIw==}
 
-<<<<<<< HEAD
-=======
-  isobject@3.0.1:
-    resolution: {integrity: sha512-WhB9zCku7EGTj/HQQRz5aUQEUeoQZH2bWcltRErOpymJ4boYE6wL9Tbr23krRPSZ+C5zqNSrSw+Cc7sZZ4b7vg==}
-    engines: {node: '>=0.10.0'}
-
   istanbul-lib-coverage@3.2.2:
     resolution: {integrity: sha512-O8dpsF+r0WV/8MNRKfnmrtCWhuKjxrq2w+jpzBL5UZKTi2LeVWnWOmWRxFlesJONmc+wLAGvKQZEOanko0LFTg==}
     engines: {node: '>=8'}
@@ -2342,7 +2309,6 @@
     resolution: {integrity: sha512-BewmUXImeuRk2YY0PVbxgKAysvhRPUQE0h5QRM++nVWyubKGV0l8qQ5op8+B2DOmwSe63Jivj0BjkPQVf8fP5g==}
     engines: {node: '>=8'}
 
->>>>>>> 68b4aec8
   iterator.prototype@1.1.5:
     resolution: {integrity: sha512-H0dkQoCa3b2VEeKQBOxFph+JAbcrQdE7KC0UkqwpLmv2EC4P41QXP+rqo9wYodACiG5/WM5s9oDApTU8utwj9g==}
     engines: {node: '>= 0.4'}
@@ -3161,8 +3127,6 @@
     resolution: {integrity: sha512-UXWMKhLOwVKb728IUtQPXxfYU+usdybtUrK/8uGE8CQMvrhOpwvzDBwj0QhSL7MQc7vIsISBG8VQ8+IDQxpfQA==}
     engines: {node: '>=0.10.0'}
 
-<<<<<<< HEAD
-=======
   source-map-support@0.5.13:
     resolution: {integrity: sha512-SHSKFHadjVA5oR4PPqhtAVdcBWwRYVd6g6cAXnIbRiIwc2EhPrTuKUBdSLvlEKyIP3GCf89fltvcZiP9MMFA1w==}
 
@@ -3170,11 +3134,6 @@
     resolution: {integrity: sha512-UjgapumWlbMhkBgzT7Ykc5YXUT46F0iKu8SGXq0bcwP5dz/h0Plj6enJqjz1Zbq2l5WaqYnrVbwWOWMyF3F47g==}
     engines: {node: '>=0.10.0'}
 
-  split-string@3.1.0:
-    resolution: {integrity: sha512-NzNVhJDYpwceVVii8/Hu6DKfD2G+NrQHlS/V/qgv763EYudVwEcMQNxd2lh+0VrUByXN/oJkl5grOhYWvQUYiw==}
-    engines: {node: '>=0.10.0'}
-
->>>>>>> 68b4aec8
   sprintf-js@1.0.3:
     resolution: {integrity: sha512-D9cPgkvLlV3t3IzL0D0YLvGA9Ahk4PcvVwUbN0dSGr1aP0Nrt4AEnTUbuGvquEC0mA64Gqt1fzirlRs5ibXx8g==}
 
@@ -5160,20 +5119,8 @@
 
   buf-compare@1.0.1: {}
 
-<<<<<<< HEAD
-=======
   buffer-from@1.1.2: {}
 
-  bytewise-core@1.2.3:
-    dependencies:
-      typewise-core: 1.2.0
-
-  bytewise@1.1.0:
-    dependencies:
-      bytewise-core: 1.2.3
-      typewise: 1.0.3
-
->>>>>>> 68b4aec8
   call-bind-apply-helpers@1.0.2:
     dependencies:
       es-errors: 1.3.0
@@ -5686,8 +5633,6 @@
 
   esutils@2.0.3: {}
 
-<<<<<<< HEAD
-=======
   execa@5.1.1:
     dependencies:
       cross-spawn: 7.0.6
@@ -5711,16 +5656,6 @@
       jest-mock: 30.0.5
       jest-util: 30.0.5
 
-  extend-shallow@2.0.1:
-    dependencies:
-      is-extendable: 0.1.1
-
-  extend-shallow@3.0.2:
-    dependencies:
-      assign-symbols: 1.0.0
-      is-extendable: 1.0.1
-
->>>>>>> 68b4aec8
   fast-deep-equal@3.1.3: {}
 
   fast-glob@3.3.1:
@@ -6064,15 +5999,8 @@
 
   is-number@7.0.0: {}
 
-<<<<<<< HEAD
-=======
-  is-plain-object@2.0.4:
-    dependencies:
-      isobject: 3.0.1
-
   is-potential-custom-element-name@1.0.1: {}
 
->>>>>>> 68b4aec8
   is-regex@1.2.1:
     dependencies:
       call-bound: 1.0.4
@@ -6119,10 +6047,6 @@
   isarray@2.0.5: {}
 
   isexe@2.0.0: {}
-
-<<<<<<< HEAD
-=======
-  isobject@3.0.1: {}
 
   istanbul-lib-coverage@3.2.2: {}
 
@@ -6155,7 +6079,6 @@
       html-escaper: 2.0.2
       istanbul-lib-report: 3.0.1
 
->>>>>>> 68b4aec8
   iterator.prototype@1.1.5:
     dependencies:
       define-data-property: 1.1.4
@@ -7187,8 +7110,6 @@
 
   source-map-js@1.2.1: {}
 
-<<<<<<< HEAD
-=======
   source-map-support@0.5.13:
     dependencies:
       buffer-from: 1.1.2
@@ -7196,11 +7117,6 @@
 
   source-map@0.6.1: {}
 
-  split-string@3.1.0:
-    dependencies:
-      extend-shallow: 3.0.2
-
->>>>>>> 68b4aec8
   sprintf-js@1.0.3: {}
 
   stable-hash@0.0.5: {}
