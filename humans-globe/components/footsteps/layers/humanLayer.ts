--- conflicted
+++ resolved
@@ -227,7 +227,6 @@
         onViewportLoad: (rawTiles: unknown[]) => {
           try {
             if (isNewYearLayer) {
-<<<<<<< HEAD
               if (tileMetricsWorker) {
                 tileMetricsWorker.onmessage = (
                   e: MessageEvent<TileMetrics>,
@@ -236,6 +235,7 @@
                   metrics.setFeatureCount(count);
                   metrics.setTotalPopulation(population);
                   triggerCrossfade(
+                    newLayerHasTileRef,
                     callbacks.setTileLoading,
                     callbacks.startCrossfade,
                   );
@@ -246,20 +246,11 @@
                 metrics.setFeatureCount(metricsResult.count);
                 metrics.setTotalPopulation(metricsResult.population);
                 triggerCrossfade(
+                  newLayerHasTileRef,
                   callbacks.setTileLoading,
                   callbacks.startCrossfade,
                 );
               }
-=======
-              const metricsResult = aggregateTileMetrics(rawTiles);
-              metrics.setFeatureCount(metricsResult.count);
-              metrics.setTotalPopulation(metricsResult.population);
-              triggerCrossfade(
-                newLayerHasTileRef,
-                callbacks.setTileLoading,
-                callbacks.startCrossfade,
-              );
->>>>>>> e53b1802
             }
           } catch (error) {
             console.error(
