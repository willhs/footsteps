export interface Feature {
  properties?: { population?: number };
}

<<<<<<< HEAD
function asFeatureArray(candidate: unknown): Feature[] | null {
  return Array.isArray(candidate) && candidate.length > 0
    ? (candidate as Feature[])
    : null;
=======
export interface TileMetrics {
  count: number;
  population: number;
>>>>>>> bbe35bd0
}

export function featuresFromTile(tile: unknown): Feature[] {
  try {
    // eslint-disable-next-line @typescript-eslint/no-explicit-any
    const t = tile as any;
    const tileCoords = t?.index
      ? `${t.index.z}/${t.index.x}/${t.index.y}`
      : 'unknown';
    void tileCoords;

    let features: Feature[] | null;

    features = asFeatureArray(t?.data?.features);
    if (features) return features;

    features = asFeatureArray(t?.content?.features);
    if (features) return features;

    features = asFeatureArray(t?.data);
    if (features) return features;

    features = asFeatureArray(t?.content);
    if (features) return features;

    features = asFeatureArray(t?.data?.layers?.['humans']?.features);
    if (features) return features;

    features = asFeatureArray(t?.content?.layers?.['humans']?.features);
    if (features) return features;

    return [];
  } catch (error) {
    console.error(`[FEATURE-EXTRACT-ERROR]:`, error);
    return [];
  }
}

export function aggregateTileMetrics(tiles: unknown[]): TileMetrics {
  let count = 0;
  let population = 0;
  for (const t of tiles) {
    const feats = featuresFromTile(t);
    count += feats.length;
    for (const g of feats) {
      population += Number(g?.properties?.population) || 0;
    }
  }
  return { count, population };
}<|MERGE_RESOLUTION|>--- conflicted
+++ resolved
@@ -2,16 +2,15 @@
   properties?: { population?: number };
 }
 
-<<<<<<< HEAD
+export interface TileMetrics {
+  count: number;
+  population: number;
+}
+
 function asFeatureArray(candidate: unknown): Feature[] | null {
   return Array.isArray(candidate) && candidate.length > 0
     ? (candidate as Feature[])
     : null;
-=======
-export interface TileMetrics {
-  count: number;
-  population: number;
->>>>>>> bbe35bd0
 }
 
 export function featuresFromTile(tile: unknown): Feature[] {
